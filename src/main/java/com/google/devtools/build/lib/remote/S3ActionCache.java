--- conflicted
+++ resolved
@@ -126,14 +126,10 @@
         if(isBlacklisted(dest)) {
             throw new CacheNotFoundException(digest);
         }
-<<<<<<< HEAD
-        byte[] contents = downloadBlob(digest);
+        FileSystemUtils.createDirectoryAndParents(dest.getParentDirectory());
+        Path getPath = cache.getFile(ContentDigests.toHexString(digest), dest);
         if (debug)
             System.err.println("  " + dest);
-=======
->>>>>>> 9b7febff
-        FileSystemUtils.createDirectoryAndParents(dest.getParentDirectory());
-        Path getPath = cache.getFile(ContentDigests.toHexString(digest), dest);
         dest.setExecutable(executable);
     }
 
