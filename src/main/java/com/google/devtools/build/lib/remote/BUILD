package(
    default_visibility = ["//src:__subpackages__"],
)

java_library(
    name = "remote",
    srcs = glob(["*.java"]),
    tags = ["bazel"],
    runtime_deps = [
        # This is required for client TLS.
        "//third_party:netty_tcnative",
    ],
    deps = [
        "//src/main/java/com/google/devtools/build/lib:build-base",
        "//src/main/java/com/google/devtools/build/lib:concurrent",
        "//src/main/java/com/google/devtools/build/lib:events",
        "//src/main/java/com/google/devtools/build/lib:io",
        "//src/main/java/com/google/devtools/build/lib:packages-internal",
        "//src/main/java/com/google/devtools/build/lib:runtime",
        "//src/main/java/com/google/devtools/build/lib:util",
        "//src/main/java/com/google/devtools/build/lib:vfs",
        "//src/main/java/com/google/devtools/build/lib/actions",
        "//src/main/java/com/google/devtools/build/lib/standalone",
        "//src/main/java/com/google/devtools/build/lib/worker",
        "//src/main/java/com/google/devtools/common/options",
        "//src/main/protobuf:remote_protocol_java_proto",
        "//third_party:apache_httpclient",
        "//third_party:apache_httpcore",
<<<<<<< HEAD
        "//third_party:aws",
=======
        "//third_party:auth",
>>>>>>> 1cc2041e
        "//third_party:gson",
        "//third_party:guava",
        "//third_party:hazelcast",
        "//third_party:jsr305",
        "//third_party:netty",
        "//third_party/grpc:grpc-jar",
        "//third_party/protobuf:protobuf_java",
    ],
)

filegroup(
    name = "srcs",
    srcs = glob(["**"]),
)<|MERGE_RESOLUTION|>--- conflicted
+++ resolved
@@ -26,11 +26,8 @@
         "//src/main/protobuf:remote_protocol_java_proto",
         "//third_party:apache_httpclient",
         "//third_party:apache_httpcore",
-<<<<<<< HEAD
+        "//third_party:auth",
         "//third_party:aws",
-=======
-        "//third_party:auth",
->>>>>>> 1cc2041e
         "//third_party:gson",
         "//third_party:guava",
         "//third_party:hazelcast",
