--- conflicted
+++ resolved
@@ -332,11 +332,7 @@
     Preconditions.checkArgument(!shouldPruneModules || shouldScanIncludes, this);
     this.usePic = usePic;
     this.useHeaderModules = useHeaderModules;
-<<<<<<< HEAD
-    this.inputsKnown = !shouldScanIncludes && !cppSemantics.needsDotdInputPruning();
-=======
     this.discoversInputs = shouldScanIncludes || cppSemantics.needsDotdInputPruning();
->>>>>>> 8d635fc5
     this.cppCompileCommandLine =
         new CppCompileCommandLine(
             sourceFile, dotdFile, copts, coptsFilter, features, variables, actionName);
