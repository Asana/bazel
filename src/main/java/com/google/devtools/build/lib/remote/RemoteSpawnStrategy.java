// Copyright 2016 The Bazel Authors. All rights reserved.
//
// Licensed under the Apache License, Version 2.0 (the "License");
// you may not use this file except in compliance with the License.
// You may obtain a copy of the License at
//
//    http://www.apache.org/licenses/LICENSE-2.0
//
// Unless required by applicable law or agreed to in writing, software
// distributed under the License is distributed on an "AS IS" BASIS,
// WITHOUT WARRANTIES OR CONDITIONS OF ANY KIND, either express or implied.
// See the License for the specific language governing permissions and
// limitations under the License.

package com.google.devtools.build.lib.remote;

import static java.nio.charset.StandardCharsets.UTF_8;

import com.google.common.base.Throwables;
import com.google.common.collect.ImmutableList;
import com.google.common.collect.ImmutableMap;
import com.google.devtools.build.lib.actions.ActionExecutionContext;
import com.google.devtools.build.lib.actions.ActionInput;
import com.google.devtools.build.lib.actions.ActionInputHelper;
import com.google.devtools.build.lib.actions.ActionStatusMessage;
import com.google.devtools.build.lib.actions.ExecException;
import com.google.devtools.build.lib.actions.ExecutionStrategy;
import com.google.devtools.build.lib.actions.Executor;
import com.google.devtools.build.lib.actions.Spawn;
import com.google.devtools.build.lib.actions.SpawnActionContext;
import com.google.devtools.build.lib.actions.Spawns;
import com.google.devtools.build.lib.actions.UserExecException;
import com.google.devtools.build.lib.analysis.config.InvalidConfigurationException;
import com.google.devtools.build.lib.events.Event;
import com.google.devtools.build.lib.events.EventHandler;
import com.google.devtools.build.lib.remote.ContentDigests.ActionKey;
import com.google.devtools.build.lib.remote.RemoteProtocol.Action;
import com.google.devtools.build.lib.remote.RemoteProtocol.ActionResult;
import com.google.devtools.build.lib.remote.RemoteProtocol.Command;
import com.google.devtools.build.lib.remote.RemoteProtocol.ContentDigest;
import com.google.devtools.build.lib.remote.RemoteProtocol.ExecuteReply;
import com.google.devtools.build.lib.remote.RemoteProtocol.ExecuteRequest;
import com.google.devtools.build.lib.remote.RemoteProtocol.ExecutionStatus;
import com.google.devtools.build.lib.remote.RemoteProtocol.Platform;
import com.google.devtools.build.lib.remote.TreeNodeRepository.TreeNode;
import com.google.devtools.build.lib.standalone.StandaloneSpawnStrategy;
import com.google.devtools.build.lib.util.io.FileOutErr;
import com.google.devtools.build.lib.vfs.Path;
import com.google.protobuf.TextFormat;
import com.google.protobuf.TextFormat.ParseException;
import io.grpc.StatusRuntimeException;
import java.io.IOException;
import java.util.ArrayList;
import java.util.Collection;
import java.util.List;
import java.util.Map;
import java.util.TreeSet;
import com.google.devtools.build.lib.worker.WorkerSpawnStrategy;
import com.google.devtools.build.lib.exec.ActionContextProvider;
import com.google.devtools.build.lib.actions.Executor.ActionContext;
import com.google.devtools.build.lib.exec.ExecutorBuilder;

/**
 * Strategy that uses a distributed cache for sharing action input and output files. Optionally this
 * strategy also support offloading the work to a remote worker.
 */
@ExecutionStrategy(
  name = {"remote"},
  contextType = SpawnActionContext.class
)
final class RemoteSpawnStrategy implements SpawnActionContext {
  private final Path execRoot;
  private final StandaloneSpawnStrategy standaloneStrategy;
  private final boolean verboseFailures;
  private final RemoteOptions options;
  // TODO(olaola): This will be set on a per-action basis instead.
  private final Platform platform;

  RemoteSpawnStrategy(
      Map<String, String> clientEnv,
      Path execRoot,
      RemoteOptions options,
      boolean verboseFailures,
      String productName) {
    this.execRoot = execRoot;
    this.standaloneStrategy = new StandaloneSpawnStrategy(execRoot, verboseFailures, productName);
    this.verboseFailures = verboseFailures;
    this.options = options;
    if (options.experimentalRemotePlatformOverride != null) {
      Platform.Builder platformBuilder = Platform.newBuilder();
      try {
        TextFormat.getParser().merge(options.experimentalRemotePlatformOverride, platformBuilder);
      } catch (ParseException e) {
        throw new RuntimeException("Failed to parse --experimental_remote_platform_override", e);
      }
      platform = platformBuilder.build();
    } else {
      platform = null;
    }
  }

  private String remoteFallbackStrategy(String mnemonic) throws ExecException {
    String defaultFallbackStrategy = "standalone";
    String fallbackStrategy = null;

    for (Map.Entry<String,String> entry: options.remoteFallbackStrategy) {
      if (entry.getKey().equals(mnemonic)) {
        fallbackStrategy = entry.getValue();
      }
      if (entry.getKey().equals("*")) {
        defaultFallbackStrategy = entry.getValue();
      }
    }

    if (fallbackStrategy == null) {
      fallbackStrategy = defaultFallbackStrategy;
    }

    if (!fallbackStrategy.equals("worker") && !fallbackStrategy.equals("standalone")) {
      throw new UserExecException("The only legal fallback strategies from 'remote' are 'worker' and 'standalone'");
    }

    return fallbackStrategy;
  }

  private void execFallback(Spawn spawn, ActionExecutionContext actionExecutionContext)
      throws ExecException, InterruptedException {
    String fallbackStrategy = remoteFallbackStrategy(spawn.getMnemonic());
    if (fallbackStrategy.equals("worker")) {
      for (ActionContextProvider actionContextProvider: ExecutorBuilder.executorBuilder.getActionContextProviders()) {
        for (ActionContext actionContext: actionContextProvider.getActionContexts()) {
          if (actionContext instanceof WorkerSpawnStrategy) {
            ((WorkerSpawnStrategy) actionContext).exec(spawn, actionExecutionContext);
            return;
          }
        }
      }
    }

    standaloneStrategy.exec(spawn, actionExecutionContext);
  }

  private Action buildAction(
      Collection<? extends ActionInput> outputs, ContentDigest command, ContentDigest inputRoot) {
    Action.Builder action = Action.newBuilder();
    action.setCommandDigest(command);
    action.setInputRootDigest(inputRoot);
    // Somewhat ugly: we rely on the stable order of outputs here for remote action caching.
    for (ActionInput output : outputs) {
      action.addOutputPath(output.getExecPathString());
    }
    if (platform != null) {
      action.setPlatform(platform);
    }
    return action.build();
  }

  private Command buildCommand(List<String> arguments, ImmutableMap<String, String> environment) {
    Command.Builder command = Command.newBuilder();
    command.addAllArgv(arguments);
    // Sorting the environment pairs by variable name.
    TreeSet<String> variables = new TreeSet<>(environment.keySet());
    for (String var : variables) {
      command.addEnvironmentBuilder().setVariable(var).setValue(environment.get(var));
    }
    return command.build();
  }

  /**
   * Fallback: execute the spawn locally. If an ActionKey is provided, try to upload results to
   * remote action cache.
   */
  private void execLocally(
<<<<<<< HEAD
      Spawn spawn, ActionExecutionContext actionExecutionContext, RemoteActionCache actionCache,
      ActionKey actionKey) throws ExecException, InterruptedException {
    execFallback(spawn, actionExecutionContext);
    if (actionCache != null && actionKey != null) {
=======
      Spawn spawn,
      ActionExecutionContext actionExecutionContext,
      RemoteActionCache actionCache,
      ActionKey actionKey)
      throws ExecException, InterruptedException {
    standaloneStrategy.exec(spawn, actionExecutionContext);
    if (options.remoteLocalExecUploadResults && actionCache != null && actionKey != null) {
>>>>>>> 8d635fc5
      ArrayList<Path> outputFiles = new ArrayList<>();
      for (ActionInput output : spawn.getOutputFiles()) {
        outputFiles.add(execRoot.getRelative(output.getExecPathString()));
      }
      try {
        ActionResult.Builder result = ActionResult.newBuilder();
        actionCache.uploadAllResults(execRoot, outputFiles, result);
        actionCache.setCachedActionResult(actionKey, result.build());
        // Handle all cache errors here.
      } catch (IOException e) {
        throw new UserExecException("Unexpected IO error.", e);
      } catch (UnsupportedOperationException e) {
        actionExecutionContext
            .getExecutor()
            .getEventHandler()
            .handle(
                Event.warn(
                    spawn.getMnemonic() + " unsupported operation for action cache (" + e + ")"));
      } catch (StatusRuntimeException e) {
        actionExecutionContext
            .getExecutor()
            .getEventHandler()
            .handle(Event.warn(spawn.getMnemonic() + " failed uploading results (" + e + ")"));
      }
    }
  }

  private static void passRemoteOutErr(
      RemoteActionCache cache, ActionResult result, FileOutErr outErr) {
    try {
      ImmutableList<byte[]> streams =
          cache.downloadBlobs(ImmutableList.of(result.getStdoutDigest(), result.getStderrDigest()));
      outErr.printOut(new String(streams.get(0), UTF_8));
      outErr.printErr(new String(streams.get(1), UTF_8));
    } catch (CacheNotFoundException e) {
      // Ignoring.
    }
  }

  @Override
  public String toString() {
    return "remote";
  }

  /** Executes the given {@code spawn}. */
  @Override
  public void exec(Spawn spawn, ActionExecutionContext actionExecutionContext)
      throws ExecException, InterruptedException {
    ActionKey actionKey = null;
    String mnemonic = spawn.getMnemonic();
    Executor executor = actionExecutionContext.getExecutor();
    EventHandler eventHandler = executor.getEventHandler();

    RemoteActionCache actionCache = null;
    RemoteWorkExecutor workExecutor = null;
    if (spawn.isRemotable()) {
      // Initialize remote cache and execution handlers. We use separate handlers for every
      // action to enable server-side parallelism (need a different gRPC channel per action).
      try {
        if (ConcurrentMapFactory.isRemoteCacheOptions(options)) {
          actionCache = new ConcurrentMapActionCache(ConcurrentMapFactory.create(options));
        } else if (GrpcActionCache.isRemoteCacheOptions(options)) {
          actionCache = new GrpcActionCache(options);
        } else if (options.s3CacheBucket != null) {
          actionCache = new S3ActionCache(options);
        }
        // Otherwise actionCache remains null and remote caching/execution are disabled.

        if (actionCache != null && RemoteWorkExecutor.isRemoteExecutionOptions(options)) {
          workExecutor = new RemoteWorkExecutor(options);
        }
      } catch (InvalidConfigurationException e) {
        eventHandler.handle(Event.warn(e.toString()));
      }
    }
    if (!spawn.isRemotable() || actionCache == null) {
      execFallback(spawn, actionExecutionContext);
      return;
    }
    if (workExecutor == null) {
      execLocally(spawn, actionExecutionContext, actionCache, actionKey);
      return;
    }
    if (executor.reportsSubcommands()) {
      executor.reportSubcommand(spawn);
    }
    executor.getEventBus().post(
        ActionStatusMessage.runningStrategy(spawn.getResourceOwner(), "remote"));

    try {
      // Temporary hack: the TreeNodeRepository should be created and maintained upstream!
      TreeNodeRepository repository = new TreeNodeRepository(execRoot);
      List<ActionInput> inputs =
          ActionInputHelper.expandArtifacts(
              spawn.getInputFiles(), actionExecutionContext.getArtifactExpander());
      TreeNode inputRoot = repository.buildFromActionInputs(inputs);
      repository.computeMerkleDigests(inputRoot);
      Command command = buildCommand(spawn.getArguments(), spawn.getEnvironment());
      Action action =
          buildAction(
              spawn.getOutputFiles(),
              ContentDigests.computeDigest(command),
              repository.getMerkleDigest(inputRoot));

      // Look up action cache, and reuse the action output if it is found.
      actionKey = ContentDigests.computeActionKey(action);
      ActionResult result =
          this.options.remoteAcceptCached ? actionCache.getCachedActionResult(actionKey) : null;
      boolean acceptCachedResult = this.options.remoteAcceptCached;
      if (result != null) {
        // We don't cache failed actions, so we know the outputs exist.
        // For now, download all outputs locally; in the future, we can reuse the digests to
        // just update the TreeNodeRepository and continue the build.
        try {
          actionCache.downloadAllResults(result, execRoot);
          return;
        } catch (CacheNotFoundException e) {
          acceptCachedResult = false; // Retry the action remotely and invalidate the results.
        }
      }

      // Upload the command and all the inputs into the remote cache.
      actionCache.uploadBlob(command.toByteArray());
      // TODO(olaola): this should use the ActionInputFileCache for SHA1 digests!
      actionCache.uploadTree(repository, execRoot, inputRoot);
      // TODO(olaola): set BuildInfo and input total bytes as well.
      ExecuteRequest.Builder request =
          ExecuteRequest.newBuilder()
              .setAction(action)
              .setAcceptCached(acceptCachedResult)
              .setTotalInputFileCount(inputs.size())
              .setTimeoutMillis(1000 * Spawns.getTimeoutSeconds(spawn, 120));
      // TODO(olaola): set sensible local and remote timouts.
      ExecuteReply reply = workExecutor.executeRemotely(request.build());
      ExecutionStatus status = reply.getStatus();
      result = reply.getResult();
      // We do not want to pass on the remote stdout and strerr if we are going to retry the
      // action.
      if (status.getSucceeded()) {
        passRemoteOutErr(actionCache, result, actionExecutionContext.getFileOutErr());
        actionCache.downloadAllResults(result, execRoot);
        return;
      }
      if (status.getError() == ExecutionStatus.ErrorCode.EXEC_FAILED
          || !options.remoteAllowLocalFallback) {
        passRemoteOutErr(actionCache, result, actionExecutionContext.getFileOutErr());
        throw new UserExecException(status.getErrorDetail());
      }
      // For now, we retry locally on all other remote errors.
      // TODO(olaola): add remote retries on cache miss errors.
      execLocally(spawn, actionExecutionContext, actionCache, actionKey);
    } catch (IOException e) {
      throw new UserExecException("Unexpected IO error.", e);
    } catch (InterruptedException e) {
      eventHandler.handle(Event.warn(mnemonic + " remote work interrupted (" + e + ")"));
      Thread.currentThread().interrupt();
      throw e;
    } catch (StatusRuntimeException e) {
      String stackTrace = "";
      if (verboseFailures) {
        stackTrace = "\n" + Throwables.getStackTraceAsString(e);
      }
      eventHandler.handle(Event.warn(mnemonic + " remote work failed (" + e + ")" + stackTrace));
      if (options.remoteAllowLocalFallback) {
        execLocally(spawn, actionExecutionContext, actionCache, actionKey);
      } else {
        throw new UserExecException(e);
      }
    } catch (CacheNotFoundException e) {
      eventHandler.handle(Event.warn(mnemonic + " remote work results cache miss (" + e + ")"));
      if (options.remoteAllowLocalFallback) {
        execLocally(spawn, actionExecutionContext, actionCache, actionKey);
      } else {
        throw new UserExecException(e);
      }
    } catch (UnsupportedOperationException e) {
      eventHandler.handle(
          Event.warn(mnemonic + " unsupported operation for action cache (" + e + ")"));
    }
  }

  @Override
  public boolean shouldPropagateExecException() {
    return false;
  }
}<|MERGE_RESOLUTION|>--- conflicted
+++ resolved
@@ -171,20 +171,13 @@
    * remote action cache.
    */
   private void execLocally(
-<<<<<<< HEAD
-      Spawn spawn, ActionExecutionContext actionExecutionContext, RemoteActionCache actionCache,
-      ActionKey actionKey) throws ExecException, InterruptedException {
-    execFallback(spawn, actionExecutionContext);
-    if (actionCache != null && actionKey != null) {
-=======
       Spawn spawn,
       ActionExecutionContext actionExecutionContext,
       RemoteActionCache actionCache,
       ActionKey actionKey)
       throws ExecException, InterruptedException {
-    standaloneStrategy.exec(spawn, actionExecutionContext);
+    execFallback(spawn, actionExecutionContext);
     if (options.remoteLocalExecUploadResults && actionCache != null && actionKey != null) {
->>>>>>> 8d635fc5
       ArrayList<Path> outputFiles = new ArrayList<>();
       for (ActionInput output : spawn.getOutputFiles()) {
         outputFiles.add(execRoot.getRelative(output.getExecPathString()));
