--- conflicted
+++ resolved
@@ -1,5 +1,3 @@
-<<<<<<< HEAD
-=======
 ## Release 0.5.1 (2017-06-06)
 
 ```
@@ -68,7 +66,6 @@
 
   - Fixes regression in 0.5.0 requiring Xcode to build C++ on OSX.
 
->>>>>>> 13b50f15
 ## Release 0.5.0 (2017-05-26)
 
 ```
@@ -1373,7 +1370,4 @@
 Initial release.
 
 
-<<<<<<< HEAD
-=======
-
->>>>>>> 13b50f15
+
